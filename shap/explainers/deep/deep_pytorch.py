--- conflicted
+++ resolved
@@ -81,18 +81,12 @@
         self.multi_output = False
         self.num_outputs = 1
         with torch.no_grad():
-<<<<<<< HEAD
             if feedforward_args != None:
                 outputs = model(*data, *feedforward_args)
             else:
                 outputs = model(*data)
-=======
-            outputs = model(*data)
-
             # also get the device everything is running on
             self.device = outputs.device
-
->>>>>>> 463e71ac
             if outputs.shape[1] > 1:
                 self.multi_output = True
                 self.num_outputs = outputs.shape[1]
@@ -247,12 +241,8 @@
                         phis[l][j] = (sample_phis[l][self.data[l].shape[0]:] * (x[l] - data[l])).mean(0)
                 else:
                     for l in range(len(X)):
-<<<<<<< HEAD
                         # [TODO] This might be the line that's messing up my SHAP values (it counts in the padding values in the right side of the multiplication)
-                        phis[l][j] = (torch.from_numpy(sample_phis[l][self.data[l].shape[0]:]).to(X[l].device) * (X[l][j: j + 1] - self.data[l])).cpu().numpy().mean(0)
-=======
                         phis[l][j] = (torch.from_numpy(sample_phis[l][self.data[l].shape[0]:]).to(self.device) * (X[l][j: j + 1] - self.data[l])).cpu().numpy().mean(0)
->>>>>>> 463e71ac
             output_phis.append(phis[0] if not self.multi_input else phis)
         # cleanup; remove all gradient handles
         for handle in handles:
