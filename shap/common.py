import re
import pandas as pd
import numpy as np
import scipy as sp
from scipy.spatial.distance import pdist
from tqdm.autonotebook import tqdm
import torch
import sys
import warnings
import sklearn
import importlib

import_errors = {}
if (sys.version_info < (3, 0)):
    warnings.warn("As of version 0.29.0 shap only supports Python 3 (not 2)!")

def assert_import(package_name):
    global import_errors
    if package_name in import_errors:
        msg,e = import_errors[package_name]
        print(msg)
        raise e

def record_import_error(package_name, msg, e):
    global import_errors
    import_errors[package_name] = (msg, e)

class Instance:
    def __init__(self, x, group_display_values):
        self.x = x
        self.group_display_values = group_display_values


def convert_to_instance(val):
    if isinstance(val, Instance):
        return val
    else:
        return Instance(val, None)


class InstanceWithIndex(Instance):
    def __init__(self, x, column_name, index_value, index_name, group_display_values):
        Instance.__init__(self, x, group_display_values)
        self.index_value = index_value
        self.index_name = index_name
        self.column_name = column_name

    def convert_to_df(self):
        if type(self.index_value) is not list:
            self.index_value = [self.index_value]
        index = pd.DataFrame(self.index_value, columns=[self.index_name])
        data = pd.DataFrame(self.x, columns=self.column_name)
        df = pd.concat([index, data], axis=1)
        df = df.set_index(self.index_name)
        return df


def convert_to_instance_with_index(val, column_name, index_value, index_name):
    return InstanceWithIndex(val, column_name, index_value, index_name, None)


def match_instance_to_data(instance, data):
    assert isinstance(instance, Instance), "instance must be of type Instance!"

    if isinstance(data, DenseData):
        if instance.group_display_values is None:
            instance.group_display_values = [instance.x[0, group[0]] if len(group) == 1 else "" for group in data.groups]
        assert len(instance.group_display_values) == len(data.groups)
        instance.groups = data.groups


class Model:
    def __init__(self, f, out_names):
        self.f = f
        self.out_names = out_names


def convert_to_model(val):
    if isinstance(val, Model):
        return val
    else:
        return Model(val, None)


def match_model_to_data(model, data, isRNN=False, model_features=None,
                        id_col_num=None, ts_col_num=None, recur_layer=None,
                        subject_ids=None, max_seq_len=None, f=None, silent=False):
    assert isinstance(model, Model), "model must be of type Model!"

    try:
        if isinstance(data, DenseDataWithIndex):
            out_val = model.f(data.convert_to_df())
        elif isRNN:
            X = data
            # [TODO] Adjust code to be able to handle multiple outputs; currently assuming that it's only one output
            # out_val = np.zeros((X.shape[0], n_outputs))
            out_val = np.zeros((X.shape[0], 1))
            # count the instances to get the original index
            idx_count = 0
            # loop through the unique subject ID's
            for id in tqdm(subject_ids, disable=silent):
                # loop through the possible instances
                for ts in tqdm(range(max_seq_len), disable=silent):
                    # get the data corresponding to the current instance / timestamp
                    inst_data = X[np.where((X[:, id_col_num] == id) * (X[:, ts_col_num] == ts))]
                    # remove unwanted features (id, ts and label)
                    inst_data = inst_data[:, model_features]
                    if inst_data.shape[0] is 0:
                        # non existent instance (reached the end of the current sequence), move on to the next sequence
                        break
                    hidden_state = None
                    # get the hidden state that the model receives as an input
                    if ts > 0:
                        # data from the previous instance(s) in the same sequence
                        past_data = torch.from_numpy(X[np.where((X[:, id_col_num] == id) * (X[:, ts_col_num] < ts))]).unsqueeze(0)
                        # get the hidden state outputed from the previous recurrent cell
                        _, hidden_state = recur_layer(past_data[:, :, model_features].float())
                        # avoid passing gradients from previous instances
                        if type(hidden_state) is tuple:
                            hidden_state = (hidden_state[0].detach(), hidden_state[1].detach())
                        else:
                            hidden_state.detach_()
                    # calculate the output for the current instance / timestamp
                    out_val[idx_count] = f(inst_data, hidden_state)
                    # increment the index count
                    idx_count += 1
        else:
            out_val = model.f(data.data)
    except:
        print("Provided model function fails when applied to the provided data set.")
        raise

    if model.out_names is None:
        if len(out_val.shape) == 1:
            model.out_names = ["output value"]
        else:
            model.out_names = ["output value "+str(i) for i in range(out_val.shape[0])]

    return out_val



class Data:
    def __init__(self):
        pass


class SparseData(Data):
    def __init__(self, data, *args):
        num_samples = data.shape[0]
        self.weights = np.ones(num_samples)
        self.weights /= np.sum(self.weights)
        self.transposed = False
        self.groups = None
        self.group_names = None
        self.groups_size = data.shape[1]
        self.data = data


class DenseData(Data):
    def __init__(self, data, group_names, *args):
        self.groups = args[0] if len(args) > 0 and args[0] != None else [np.array([i]) for i in range(len(group_names))]

        l = sum(len(g) for g in self.groups)
        num_samples = data.shape[0]
        t = False
        if l != data.shape[1]:
            t = True
            num_samples = data.shape[1]

        valid = (not t and l == data.shape[1]) or (t and l == data.shape[0])
        assert valid, "# of names must match data matrix!"

        self.weights = args[1] if len(args) > 1 else np.ones(num_samples)
        self.weights /= np.sum(self.weights)
        wl = len(self.weights)
        valid = (not t and wl == data.shape[0]) or (t and wl == data.shape[1])
        assert valid, "# weights must match data matrix!"

        self.transposed = t
        self.group_names = group_names
        self.data = data
        self.groups_size = len(self.groups)


class DenseDataWithIndex(DenseData):
    def __init__(self, data, group_names, index, index_name, *args):
        DenseData.__init__(self, data, group_names, *args)
        self.index_value = index
        self.index_name = index_name

    def convert_to_df(self):
        data = pd.DataFrame(self.data, columns=self.group_names)
        index = pd.DataFrame(self.index_value, columns=[self.index_name])
        df = pd.concat([index, data], axis=1)
        df = df.set_index(self.index_name)
        return df


def convert_to_data(val, keep_index=False):
    if isinstance(val, Data):
        return val
    elif type(val) == np.ndarray:
        return DenseData(val, [str(i) for i in range(val.shape[1])])
    elif str(type(val)).endswith("'pandas.core.series.Series'>"):
        return DenseData(val.values.reshape((1,len(val))), list(val.index))
    elif str(type(val)).endswith("'pandas.core.frame.DataFrame'>"):
        if keep_index:
            return DenseDataWithIndex(val.values, list(val.columns), val.index.values, val.index.name)
        else:
            return DenseData(val.values, list(val.columns))
    elif sp.sparse.issparse(val):
        if not sp.sparse.isspmatrix_csr(val):
            val = val.tocsr()
        return SparseData(val)
    else:
        assert False, "Unknown type passed as data object: "+str(type(val))

class Link:
    def __init__(self):
        pass


class IdentityLink(Link):
    def __str__(self):
        return "identity"

    @staticmethod
    def f(x):
        return x

    @staticmethod
    def finv(x):
        return x


class LogitLink(Link):
    def __str__(self):
        return "logit"

    @staticmethod
    def f(x):
        return np.log(x/(1-x))

    @staticmethod
    def finv(x):
        return 1/(1+np.exp(-x))


def convert_to_link(val):
    if isinstance(val, Link):
        return val
    elif val == "identity":
        return IdentityLink()
    elif val == "logit":
        return LogitLink()
    else:
        assert False, "Passed link object must be a subclass of iml.Link"


def hclust_ordering(X, metric="sqeuclidean"):
    """ A leaf ordering is under-defined, this picks the ordering that keeps nearby samples similar.
    """

    # compute a hierarchical clustering
    D = sp.spatial.distance.pdist(X, metric)
    cluster_matrix = sp.cluster.hierarchy.complete(D)

    # merge clusters, rotating them to make the end points match as best we can
    sets = [[i] for i in range(X.shape[0])]
    for i in range(cluster_matrix.shape[0]):
        s1 = sets[int(cluster_matrix[i,0])]
        s2 = sets[int(cluster_matrix[i,1])]

        # compute distances between the end points of the lists
        d_s1_s2 = pdist(np.vstack([X[s1[-1],:], X[s2[0],:]]), metric)[0]
        d_s2_s1 = pdist(np.vstack([X[s1[0],:], X[s2[-1],:]]), metric)[0]
        d_s1r_s2 = pdist(np.vstack([X[s1[0],:], X[s2[0],:]]), metric)[0]
        d_s1_s2r = pdist(np.vstack([X[s1[-1],:], X[s2[-1],:]]), metric)[0]

        # concatenete the lists in the way the minimizes the difference between
        # the samples at the junction
        best = min(d_s1_s2, d_s2_s1, d_s1r_s2, d_s1_s2r)
        if best == d_s1_s2:
            sets.append(s1 + s2)
        elif best == d_s2_s1:
            sets.append(s2 + s1)
        elif best == d_s1r_s2:
            sets.append(list(reversed(s1)) + s2)
        else:
            sets.append(s1 + list(reversed(s2)))

    return sets[-1]


def convert_name(ind, shap_values, feature_names):
    if type(ind) == str:
        nzinds = np.where(np.array(feature_names) == ind)[0]
        if len(nzinds) == 0:
            # we allow rank based indexing using the format "rank(int)"
            if ind.startswith("rank("):
                return np.argsort(-np.abs(shap_values).mean(0))[int(ind[5:-1])]

            # we allow the sum of all the SHAP values to be specified with "sum()"
            # assuming here that the calling method can deal with this case
            elif ind == "sum()":
                return "sum()"
            else:
                raise ValueError("Could not find feature named: " + ind)
                return None
        else:
            return nzinds[0]
    else:
        return ind


def approximate_interactions(index, shap_values, X, feature_names=None):
    """ Order other features by how much interaction they seem to have with the feature at the given index.

    This just bins the SHAP values for a feature along that feature's value. For true Shapley interaction
    index values for SHAP see the interaction_contribs option implemented in XGBoost.
    """

    # convert from DataFrames if we got any
    if str(type(X)).endswith("'pandas.core.frame.DataFrame'>"):
        if feature_names is None:
            feature_names = X.columns
        X = X.values

    index = convert_name(index, shap_values, feature_names)

    if X.shape[0] > 10000:
        a = np.arange(X.shape[0])
        np.random.shuffle(a)
        inds = a[:10000]
    else:
        inds = np.arange(X.shape[0])

    x = X[inds, index]
    srt = np.argsort(x)
    shap_ref = shap_values[inds, index]
    shap_ref = shap_ref[srt]
    inc = max(min(int(len(x) / 10.0), 50), 1)
    interactions = []
    for i in range(X.shape[1]):
        val_other = X[inds, i][srt].astype(np.float)
        v = 0.0
        if not (i == index or np.sum(np.abs(val_other)) < 1e-8):
            for j in range(0, len(x), inc):
                if np.std(val_other[j:j + inc]) > 0 and np.std(shap_ref[j:j + inc]) > 0:
                    v += abs(np.corrcoef(shap_ref[j:j + inc], val_other[j:j + inc])[0, 1])
        val_v = v

        val_other = np.isnan(X[inds, i][srt].astype(np.float))
        v = 0.0
        if not (i == index or np.sum(np.abs(val_other)) < 1e-8):
            for j in range(0, len(x), inc):
                if np.std(val_other[j:j + inc]) > 0 and np.std(shap_ref[j:j + inc]) > 0:
                    v += abs(np.corrcoef(shap_ref[j:j + inc], val_other[j:j + inc])[0, 1])
        nan_v = v

        interactions.append(max(val_v, nan_v))

    return np.argsort(-np.abs(interactions))


def sample(X, nsamples=100, random_state=0):
    if nsamples >= X.shape[0]:
        return X
    else:
        return sklearn.utils.resample(X, n_samples=nsamples, random_state=random_state)

def safe_isinstance(obj, class_path_str):
    """
    Acts as a safe version of isinstance without having to explicitly
    import packages which may not exist in the users environment.

    Checks if obj is an instance of type specified by class_path_str.

    Parameters
    ----------
    obj: Any
        Some object you want to test against
    class_path_str: str or list
        A string or list of strings specifying full class paths
        Example: `sklearn.ensemble.RandomForestRegressor`

    Returns
    --------
    bool: True if isinstance is true and the package exists, False otherwise
    """
    if isinstance(class_path_str, str):
        class_path_strs = [class_path_str]
    elif isinstance(class_path_str, list) or isinstance(class_path_str, tuple):
        class_path_strs = class_path_str
    else:
        class_path_strs = ['']

    # try each module path in order
    for class_path_str in class_path_strs:
        if "." not in class_path_str:
            raise ValueError("class_path_str must be a string or list of strings specifying a full \
                module path to a class. Eg, 'sklearn.ensemble.RandomForestRegressor'")

        # Splits on last occurence of "."
        module_name, class_name = class_path_str.rsplit(".", 1)

        #Check module exists
        try:
            spec = importlib.util.find_spec(module_name)
        except:
            spec = None
        if spec is None:
            continue

        module = importlib.import_module(module_name)

        #Get class
        _class = getattr(module, class_name, None)
        if _class is None:
            continue
<<<<<<< HEAD

        if isinstance(obj, _class):
            return True
=======
        
        return isinstance(obj, _class)
>>>>>>> cde70feb

    return False


def format_value(s, format_str):
    """ Strips trailing zeros and uses a unicode minus sign.
    """

    if type(s) is not str:
        s = format_str % s
    s = re.sub(r'\.?0+$', '', s)
    if s[0] == "-":
        s = u"\u2212" + s[1:]
    return s


def partition_tree(X, metric="correlation"):
    D = sp.spatial.distance.pdist(X.fillna(X.mean()).T, metric=metric)
    return sp.cluster.hierarchy.complete(D)

class SHAPError(Exception):
    pass<|MERGE_RESOLUTION|>--- conflicted
+++ resolved
@@ -419,14 +419,8 @@
         _class = getattr(module, class_name, None)
         if _class is None:
             continue
-<<<<<<< HEAD
-
-        if isinstance(obj, _class):
-            return True
-=======
-        
+
         return isinstance(obj, _class)
->>>>>>> cde70feb
 
     return False
 
